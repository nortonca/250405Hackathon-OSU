
from flask import Flask, render_template, request, jsonify
from flask_socketio import SocketIO, emit
import os
import tempfile
import uuid
<<<<<<< HEAD
import base64
import json
=======
>>>>>>> 9a669f2b
from groq_transcribe import transcribe_audio, get_vision_response
from groq_llama import get_llama_response
from google_llm import call_google_llm
from dotenv import load_dotenv

load_dotenv()

app = Flask(__name__)
app.config['SECRET_KEY'] = os.environ.get('SECRET_KEY', 'default-dev-key')
app.config['MAX_CONTENT_LENGTH'] = 16 * 1024 * 1024  # 16 MB max upload size
socketio = SocketIO(app, cors_allowed_origins="*")

@app.route('/')
def index():
    return render_template('index.html')

@app.route('/transcribe', methods=['POST'])
def transcribe():
    print("Headers:", request.headers)
    print("Form keys:", request.form.keys())
    print("Files:", request.files)
    print("✅ Hit /transcribe route")
    print("➡️ request.files:", request.files)

    if 'audio' not in request.files:
        print("❌ No audio file provided")
        return jsonify({'error': 'No audio file provided'}), 400

    audio_file = request.files['audio']

    temp_dir = tempfile.gettempdir()
    temp_filename = f"{uuid.uuid4()}.wav"
    temp_path = os.path.join(temp_dir, temp_filename)
    audio_file.save(temp_path)

    try:
<<<<<<< HEAD
        # 1. Transcribe audio
        transcript = transcribe_audio(temp_path)
        
        # 2. Send transcription to client
        socketio.emit('transcription_result', {'text': transcript, 'type': 'user'})
        
        # 3. Get conversation history from client if available
        conversation_history = []
        if 'conversation_history' in request.form:
            try:
                conversation_history = json.loads(request.form.get('conversation_history'))
            except Exception as e:
                print(f"Error parsing conversation history: {str(e)}")
        
        # 4. Process with appropriate model
        has_image = request.form.get('has_image') == 'true'
        
        if has_image and 'image_data' in request.form:
            # Vision model path with client-provided image
            image_data = request.form.get('image_data')
            ai_response = get_vision_response(transcript, image_data)
        else:
            # Regular text-only conversation with Llama and client-provided history
            ai_response = get_llama_response(transcript, conversation_history)
        
        # 5. Send AI response to client
        socketio.emit('transcription_result', {'text': ai_response, 'type': 'assistant'})
        
        # 6. Return success to complete the request
        return jsonify({
            'success': True,
            'transcript': transcript,
            'response': ai_response
        }), 200
    except Exception as e:
        print(f"Transcription pipeline error: {str(e)}")
        socketio.emit('transcription_error', {'error': str(e)})
=======
        transcript = transcribe_audio(temp_path)
        print(f"📝 Transcript: {transcript}")
        socketio.emit('transcription_result', {'text': transcript, 'type': 'user'})

        has_image = request.form.get('has_image') == 'true'
        ai_response = ""

        if has_image and 'image_data' in request.form:
            image_data = request.form.get('image_data')
            ai_response = get_vision_response(transcript, image_data)
        else:
            llama_response = get_llama_response(transcript)
            tool_prompt = f"The assistant said: '{llama_response}'. What product would they be referring to if this were a flower recommendation assistant?"
            try:
                google_response = call_google_llm(tool_prompt)
                ai_response = f"{llama_response}\n\nSuggested Product (Google AI): {google_response}"
            except Exception as e:
                ai_response = f"{llama_response}\n\n(Google API call failed: {e})"

        print(f"🤖 AI response: {ai_response}")
        socketio.emit('transcription_result', {'text': ai_response, 'type': 'assistant'})
        return jsonify({'success': True}), 200

    except Exception as e:
        print(f"🔥 Transcription error: {str(e)}")
>>>>>>> 9a669f2b
        return jsonify({'error': str(e)}), 500
    finally:
        if os.path.exists(temp_path):
            os.remove(temp_path)

@socketio.on('connect')
def handle_connect():
    print('⚡ Client connected')

@socketio.on('disconnect')
def handle_disconnect():
    print('🔌 Client disconnected')

@socketio.on('local_image_ready')
def handle_local_image_ready(ready):
    print('📷 Client has local image ready:', ready)

if __name__ == '__main__':
    socketio.run(app, debug=True, host='0.0.0.0', port=5000)
<|MERGE_RESOLUTION|>--- conflicted
+++ resolved
@@ -4,11 +4,8 @@
 import os
 import tempfile
 import uuid
-<<<<<<< HEAD
 import base64
 import json
-=======
->>>>>>> 9a669f2b
 from groq_transcribe import transcribe_audio, get_vision_response
 from groq_llama import get_llama_response
 from google_llm import call_google_llm
@@ -45,45 +42,6 @@
     audio_file.save(temp_path)
 
     try:
-<<<<<<< HEAD
-        # 1. Transcribe audio
-        transcript = transcribe_audio(temp_path)
-        
-        # 2. Send transcription to client
-        socketio.emit('transcription_result', {'text': transcript, 'type': 'user'})
-        
-        # 3. Get conversation history from client if available
-        conversation_history = []
-        if 'conversation_history' in request.form:
-            try:
-                conversation_history = json.loads(request.form.get('conversation_history'))
-            except Exception as e:
-                print(f"Error parsing conversation history: {str(e)}")
-        
-        # 4. Process with appropriate model
-        has_image = request.form.get('has_image') == 'true'
-        
-        if has_image and 'image_data' in request.form:
-            # Vision model path with client-provided image
-            image_data = request.form.get('image_data')
-            ai_response = get_vision_response(transcript, image_data)
-        else:
-            # Regular text-only conversation with Llama and client-provided history
-            ai_response = get_llama_response(transcript, conversation_history)
-        
-        # 5. Send AI response to client
-        socketio.emit('transcription_result', {'text': ai_response, 'type': 'assistant'})
-        
-        # 6. Return success to complete the request
-        return jsonify({
-            'success': True,
-            'transcript': transcript,
-            'response': ai_response
-        }), 200
-    except Exception as e:
-        print(f"Transcription pipeline error: {str(e)}")
-        socketio.emit('transcription_error', {'error': str(e)})
-=======
         transcript = transcribe_audio(temp_path)
         print(f"📝 Transcript: {transcript}")
         socketio.emit('transcription_result', {'text': transcript, 'type': 'user'})
@@ -108,24 +66,4 @@
         return jsonify({'success': True}), 200
 
     except Exception as e:
-        print(f"🔥 Transcription error: {str(e)}")
->>>>>>> 9a669f2b
-        return jsonify({'error': str(e)}), 500
-    finally:
-        if os.path.exists(temp_path):
-            os.remove(temp_path)
-
-@socketio.on('connect')
-def handle_connect():
-    print('⚡ Client connected')
-
-@socketio.on('disconnect')
-def handle_disconnect():
-    print('🔌 Client disconnected')
-
-@socketio.on('local_image_ready')
-def handle_local_image_ready(ready):
-    print('📷 Client has local image ready:', ready)
-
-if __name__ == '__main__':
-    socketio.run(app, debug=True, host='0.0.0.0', port=5000)
+        print(f"🔥 Transcription error: {str(e)}")